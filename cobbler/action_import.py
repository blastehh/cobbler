"""
Enables the "cobbler import" command to seed cobbler
information with available distribution from rsync mirrors
and mounted DVDs.  

Copyright 2006-2007, Red Hat, Inc
Michael DeHaan <mdehaan@redhat.com>

This software may be freely redistributed under the terms of the GNU
general public license.

You should have received a copy of the GNU General Public License
along with this program; if not, write to the Free Software
Foundation, Inc., 675 Mass Ave, Cambridge, MA 02139, USA.
"""

from cexceptions import *
import os
import os.path
import traceback
import sub_process
import glob
import api
import utils
import shutil
from rhpl.translate import _, N_, textdomain, utf8

WGET_CMD = "wget --mirror --no-parent --no-host-directories --directory-prefix %s/%s %s"
RSYNC_CMD =  "rsync -a %s '%s' %s/ks_mirror/%s --exclude-from=/etc/cobbler/rsync.exclude --progress"

TRY_LIST = [
   "Fedora", "Packages", "RedHat", "Client", "Server", "Centos", "CentOS",
   "Fedora/RPMS", "RedHat/RPMS", "Client/RPMS", "Server/RPMS", "Centos/RPMS",
   "CentOS/RPMS", "RPMS"
]

class Importer:

   def __init__(self,api,config,mirror,mirror_name,network_root=None,kickstart_file=None,rsync_flags=None):
       """
       Performs an import of a install tree (or trees) from the given
       mirror address.  The prefix of the distro is to be specified
       by mirror name.  For instance, if FC-6 is given, FC-6-xen-i386
       would be a potential distro that could be created.  For content
       available on external servers via a known nfs:// or ftp:// or
       http:// path, we can import without doing rsync mirorring to 
       cobbler's http directory.  This is explained in more detail 
       in the manpage.  Leave network_root to None if want mirroring.
       """
       self.api = api
       self.config = config
       self.mirror = mirror
       self.mirror_name = mirror_name
       self.network_root = network_root 
       self.distros  = config.distros()
       self.profiles = config.profiles()
       self.systems  = config.systems()
       self.settings = config.settings()
       self.distros_added = []
       self.kickstart_file = kickstart_file
       self.rsync_flags = rsync_flags

   # ----------------------------------------------------------------------

   def run(self):
       if self.mirror is None:
           raise CX(_("import failed.  no --mirror specified"))
       if self.mirror_name is None:
           raise CX(_("import failed.  no --name specified"))

       if self.mirror_name is None:
           raise CX(_("import failed.  no --name specified"))
       
       # make the output path and mirror content but only if not specifying that a network
       # accessible support location already exists

       if self.network_root is None:
           self.path = "%s/ks_mirror/%s" % (self.settings.webdir, self.mirror_name)
           self.mkdir(self.path)

           # prevent rsync from creating the directory name twice
           if not self.mirror.endswith("/"):
               self.mirror = "%s/" % self.mirror 

           if self.mirror.startswith("http://") or self.mirror.startswith("ftp://") or self.mirror.startswith("nfs://"):
               # http mirrors are kind of primative.  rsync is better.
               # that's why this isn't documented in the manpage.
               # TODO: how about adding recursive FTP as an option?
               raise CX(_("unsupported protocol"))
           else:
               # use rsync.. no SSH for public mirrors and local files.
               # presence of user@host syntax means use SSH
               spacer = ""
               if not self.mirror.startswith("rsync://") and not self.mirror.startswith("/"):
                   spacer = ' -e "ssh" '
               rsync_cmd = RSYNC_CMD
               if self.rsync_flags:
                   rsync_cmd = rsync_cmd + " " + self.rsync_flags
               self.run_this(rsync_cmd, (spacer, self.mirror, self.settings.webdir, self.mirror_name))

       # see that the root given is valid

       if self.network_root is not None:
           if not os.path.exists(self.mirror):
               raise CX(_("path does not exist: %s") % self.mirror)

           if not self.network_root.endswith("/"):
               self.network_root = self.network_root + "/"
           self.path = self.mirror
           found_root = False
           valid_roots = [ "nfs://", "ftp://", "http://" ]
           for valid_root in valid_roots:
               if self.network_root.startswith(valid_root):
                   found_root = True
           if self.network_root.startswith("nfs://"):
               try:
                   (a,b,rest) = self.network_root.split(":",3)
               except:
                   raise CX(_("Network root given to --available-as is missing a colon, please see the manpage example."))
           if not found_root:
               raise CX(_("Network root given to --available-as must be nfs://, ftp://, or http://"))

       self.processed_repos = {}

       print _("---------------- (adding distros)")
       os.path.walk(self.path, self.distro_adder, {})

       if self.network_root is None:
           print _("---------------- (associating repos)")
           # FIXME: this automagic is not possible (yet) without mirroring 
           self.repo_finder()

       print _("---------------- (associating kickstarts)")
       self.kickstart_finder() 

       print _("---------------- (syncing)")
       self.api.sync()

       return True

   # ----------------------------------------------------------------------

   def mkdir(self, dir):
       try:
           os.makedirs(dir)
       except:
           pass

   # ----------------------------------------------------------------------

   def run_this(self, cmd, args):
       my_cmd = cmd % args
       print _("- %s") % my_cmd
       rc = sub_process.call(my_cmd,shell=True)
       if rc != 0:
          raise CX(_("Command failed"))

   # ----------------------------------------------------------------------

   def kickstart_finder(self):
       """
       For all of the profiles in the config w/o a kickstart, use the
       given kickstart file, or look at the kernel path, from that, 
       see if we can guess the distro, and if we can, assign a kickstart 
       if one is available for it.
       """

       for profile in self.profiles:
           distro = self.distros.find(name=profile.distro)
           if distro is None or not (distro in self.distros_added):
               print _("- skipping distro %s since it wasn't imported this time") % profile.distro
               continue

           # THIS IS OBSOLETE:
           #
           #if not distro.kernel.startswith("%s/ks_mirror/" % self.settings.webdir):
           #    # this isn't a mirrored profile, so we won't touch it
           #    print _("- skipping %s since profile isn't mirrored") % profile.name
           #    continue
 
           if (self.kickstart_file == None):
               kdir = os.path.dirname(distro.kernel)   
               base_dir = "/".join(kdir.split("/")[0:-2])
          
               for try_entry in TRY_LIST:
                   try_dir = os.path.join(base_dir, try_entry)
                   if os.path.exists(try_dir):
                       rpms = glob.glob(os.path.join(try_dir, "*release-*"))
                       for rpm in rpms:
                           if rpm.find("notes") != -1:
                               continue
                           results = self.scan_rpm_filename(rpm)
                           if results is None:
                               continue
                           (flavor, major, minor) = results
                           print _("- finding default kickstart template for %(flavor)s %(major)s") % { "flavor" : flavor, "major" : major }
                           kickstart = self.set_kickstart(profile, flavor, major, minor)
           else:
               print _("- using kickstart file %s") % self.kickstart_file
               profile.set_kickstart(self.kickstart_file)

           self.configure_tree_location(distro)
           self.distros.add(distro,save=True) # re-save
           self.api.serialize()

   # --------------------------------------------------------------------

   def configure_tree_location(self, distro):
       # find the tree location
       dirname = os.path.dirname(distro.kernel)
       tokens = dirname.split("/")
       tokens = tokens[:-2]
       base = "/".join(tokens)
       dest_link = os.path.join(self.settings.webdir, "links", distro.name)

       # create the links directory only if we are mirroring because with
       # SELinux Apache can't symlink to NFS (without some doing)

       if self.network_root is None:
           if not os.path.exists(dest_link):
               try:
                   os.symlink(base, dest_link)
               except:
                   # this shouldn't happen but I've seen it ... debug ...
                   print _("- symlink creation failed: %(base)s, %(dest)s") % { "base" : base, "dest" : dest_link }

           # FIXME: looks like "base" isn't used later.  remove?
           base = base.replace(self.settings.webdir,"")
       
       meta = distro.ks_meta

       # how we set the tree depends on whether an explicit network_root was specified
       if self.network_root is None:
           meta["tree"] = "http://@@http_server@@/cblr/links/%s" % (distro.name)
       else:
           # where we assign the kickstart source is relative to our current directory
           # and the input start directory in the crawl.  We find the path segments
           # between and tack them on the network source path to find the explicit
           # network path to the distro that Anaconda can digest.  
           tail = self.path_tail(self.mirror, base)
           meta["tree"] = self.network_root
           if meta["tree"].endswith("/"):
              meta["tree"] = self.network_root[:-1]
           meta["tree"] = meta["tree"] + tail.rstrip()

       print _("- tree: %s") % meta["tree"]
       distro.set_ksmeta(meta)

   # ---------------------------------------------------------------------

   def path_tail(self, apath, bpath):
       """ 
       Given two paths (B is longer than A), find the part in B not in A
       """
       position = bpath.find(apath)
       if position != 0:
           print "%s, %s, %s" % (apath, bpath, position)
           raise CX(_("Error: possible symlink traversal?: %s") % bpath)
       rposition = position + len(self.mirror)
       result = bpath[rposition:]
       if not result.startswith("/"):
           result = "/" + result
       return result

   # ---------------------------------------------------------------------

   def set_kickstart(self, profile, flavor, major, minor):
       if flavor == "fedora":
           if major >= 6:
                return profile.set_kickstart("/etc/cobbler/sample.ks")
       if flavor == "redhat" or flavor == "centos":
           if major >= 5:
                return profile.set_kickstart("/etc/cobbler/sample.ks")
       print _("- using default kickstart file choice")
       return profile.set_kickstart("/etc/cobbler/legacy.ks")

   # ---------------------------------------------------------------------

   def scan_rpm_filename(self, rpm):
       """
       Determine what the distro is based on the release RPM filename.
       """

       rpm = os.path.basename(rpm)

       # if it looks like a RHEL RPM we'll cheat.
       # it may be slightly wrong, but it will be close enough
       # for RHEL5 we can get it exactly.
       
       for x in [ "4AS", "4ES", "4WS" ]:
          if rpm.find(x) != -1:
             return ("redhat", 4, 0)
       for x in [ "3AS", "3ES", "3WS" ]:
          if rpm.find(x) != -1:
             return ("redhat", 3, 0)
       for x in [ "2AS", "2ES", "2WS" ]:
          if rpm.find(x) != -1:
             return ("redhat", 2, 0)

       # now get the flavor:
       flavor = "redhat"
       if rpm.lower().find("fedora") != -1:
          flavor = "fedora"
       if rpm.lower().find("centos") != -1:
          flavor = "centos"

       # get all the tokens and try to guess a version
       accum = []
       tokens = rpm.split(".")
       for t in tokens:
          tokens2 = t.split("-")
          for t2 in tokens2:
             try:
                 float(t2)
                 accum.append(t2)
             except:
                 pass

       major = float(accum[0])
       minor = float(accum[1])
       return (flavor, major, minor)

   # ----------------------------------------------------------------------

   def distro_adder(self,foo,dirname,fnames):
       
       initrd = None
       kernel = None
       
       for x in fnames:

           fullname = os.path.join(dirname,x)
           if os.path.islink(fullname) and os.path.isdir(fullname):
              print "- following symlink: %s" % fullname
              os.path.walk(fullname, self.distro_adder, {})

           if x.startswith("initrd"):
               initrd = os.path.join(dirname,x)
           if x.startswith("vmlinuz"):
               kernel = os.path.join(dirname,x)
           if initrd is not None and kernel is not None and dirname.find("isolinux") == -1:
               self.add_entry(dirname,kernel,initrd)
               path_parts = kernel.split("/")[:-2]
               comps_path = "/".join(path_parts)



   # ----------------------------------------------------------------------
   
   def repo_finder(self):
       
       for distro in self.distros_added:
           print _("- traversing distro %s") % distro.name
           if distro.kernel.find("ks_mirror") != -1:
               basepath = os.path.dirname(distro.kernel)
               top = "/".join(basepath.split("/")[0:-2]) # up one level
               print _("- descent into %s") % top
               os.path.walk(top, self.repo_scanner, distro)
           else:
               print _("- this distro isn't mirrored")

   # ----------------------------------------------------------------------

   def repo_scanner(self,distro,dirname,fnames):
       
       matches = {} 
       print "- processing: %s" % dirname
       for x in fnames:
          if x == "base" or x == "repodata":
               # only run the repo scanner on directories that contain a comps.xml
               gloob1 = glob.glob("%s/%s/*comps*.xml" % (dirname,x))
               if len(gloob1) >= 1:
                   if matches.has_key(dirname):
                       print _("- looks like we've already scanned here: %s") % dirname
                       continue
                   print _("- need to process repo/comps: %s") % dirname
                   self.process_comps_file(dirname, distro)
                   matches[dirname] = 1
               else:
                   print _("- directory %s is missing xml comps file, skipping") % dirname
                   continue

   # ----------------------------------------------------------------------
               

   def process_comps_file(self, comps_path, distro):

       # all of this is mainly to set up the core repos in a sane
       # way and shouldn't fail if the tree structure is too foreign
       masterdir = "repodata"
       if not os.path.exists(os.path.join(comps_path, "repodata")):
           # older distros...
           masterdir = "base"

       print _("- scanning: %(path)s (distro: %(name)s)") % { "path" : comps_path, "name" : distro.name }

       # figure out what our comps file is ...
<<<<<<< HEAD
       print _("- looking for %(p1)s/%(p2)s/*comps*.xml") % { "p1" : comps_path, "p2" : masterdir }
=======
       print _("- looking for %(p1)s/%(p2)s/comps*.xml") % { "p1" : comps_path, "p2" : masterdir }
>>>>>>> a7d67f35
       files = glob.glob("%s/%s/*comps*.xml" % (comps_path, masterdir))
       if len(files) == 0:
           print _("- no comps found here: %s") % os.path.join(comps_path, masterdir)
           return # no comps xml file found

       # pull the filename from the longer part
       comps_file = files[0].split("/")[-1]

       try:

           # store the yum configs on the filesystem so we can use them later.
           # and configure them in the kickstart post, etc

           print "- possible source repo match"
           counter = len(distro.source_repos)

           # find path segment for yum_url (changing filesystem path to http:// trailing fragment)
           seg = comps_path.rfind("ks_mirror")
           urlseg = comps_path[seg+10:]
           print "- segment: %s" % urlseg

           # write a yum config file that shows how to use the repo.
           if counter == 0:
               dotrepo = "%s.repo" % distro.name
           else:
               dotrepo = "%s-%s.repo" % (distro.name, counter)

           fname = os.path.join(self.settings.webdir, "ks_mirror", "config", "%s-%s.repo" % (distro.name, counter))

           repo_url = "http://@@http_server@@/cobbler/ks_mirror/config/%s-%s.repo" % (distro.name, counter)
         
           repo_url2 = "http://@@http_server@@/cobbler/ks_mirror/%s" % (urlseg) 

           distro.source_repos.append([repo_url,repo_url2])

           # NOTE: the following file is now a Cheetah template, so it can be remapped
           # during sync, that's why we have the @@http_server@@ left as templating magic.
           # repo_url2 is actually no longer used. (?)

           print _("- url: %s") % repo_url
           config_file = open(fname, "w+")
           config_file.write("[core-%s]\n" % counter)
           config_file.write("name=core-%s\n" % counter)
           config_file.write("baseurl=http://@@http_server@@/cobbler/ks_mirror/%s\n" % (urlseg))
           config_file.write("enabled=1\n")
           config_file.write("gpgcheck=0\n")
           # NOTE: yum priority defaults to 99 if that plugin is enabled 
           # so don't need to add priority=99 here
           config_file.close()

           # don't run creatrepo twice -- this can happen easily for Xen and PXE, when
           # they'll share same repo files.
           if not self.processed_repos.has_key(comps_path):
               utils.remove_yum_olddata(comps_path)
               #cmd = "createrepo --basedir / --groupfile %s %s" % (os.path.join(comps_path, masterdir, comps_file), comps_path)
               cmd = "createrepo -c cache --groupfile %s %s" % (os.path.join(comps_path, masterdir, comps_file), comps_path)
               print _("- %s") % cmd
               sub_process.call(cmd,shell=True)
               self.processed_repos[comps_path] = 1
               # for older distros, if we have a "base" dir parallel with "repodata", we need to copy comps.xml up one...
               p1 = os.path.join(comps_path, "repodata", "comps.xml")
               p2 = os.path.join(comps_path, "base", "comps.xml")
               if os.path.exists(p1) and os.path.exists(p2):
                   print _("- cp %(p1)s %(p2)s") % { "p1" : p1, "p2" : p2 }
                   shutil.copyfile(p1,p2)

       except:
           print _("- error launching createrepo, ignoring...")
           traceback.print_exc()
        

   def add_entry(self,dirname,kernel,initrd):
       pxe_arch = self.get_pxe_arch(dirname)
       name = self.get_proposed_name(dirname, pxe_arch)

       existing_distro = self.distros.find(name=name)

       if existing_distro is not None:
           print _("- modifying existing distro: %s") % name
           distro = existing_distro
       else:
           print _("- creating new distro: %s") % name
           distro = self.config.new_distro()
           
       distro.set_name(name)
       distro.set_kernel(kernel)
       distro.set_initrd(initrd)
       distro.set_arch(pxe_arch)
       distro.source_repos = []
       self.distros.add(distro,save=True)
       self.distros_added.append(distro)       

       existing_profile = self.profiles.find(name=name) 

       if existing_profile is None:
           print _("- creating new profile: %s") % name 
           profile = self.config.new_profile()
       else:
           print _("- modifying existing profile: %s") % name
           profile = existing_profile

       profile.set_name(name)
       profile.set_distro(name)

       self.profiles.add(profile,save=True)
       self.api.serialize()

       return distro

   def get_proposed_name(self,dirname,pxe_arch):
       archname = pxe_arch
       if archname == "x86":
          archname = "i386"
       # FIXME: this is new, needs testing ...
       if self.network_root is not None:
          name = "-".join(self.path_tail(self.path,dirname).split("/"))
       else:
          # remove the part that says /var/www/cobbler/ks_mirror/name
          name = "-".join(dirname.split("/")[6:])
       if name.startswith("-"):
          name = name[1:]
       name = self.mirror_name + "-" + name
       name = name.replace("-os","")
       name = name.replace("-images","")
       name = name.replace("-tree","")
       name = name.replace("var-www-cobbler-", "")
       name = name.replace("ks_mirror-","")
       name = name.replace("-pxeboot","")  
       name = name.replace("--","-")
       name = name.replace("-i386","")
       name = name.replace("_i386","")
       name = name.replace("-x86_64","")
       name = name.replace("_x86_64","")
       name = name.replace("-ia64","")
       name = name.replace("_ia64","")
       # ensure arch is on the end, regardless of path used.
       name = name + "-" + archname

       return name

   def arch_walker(self,foo,dirname,fnames):
       """
       See docs on learn_arch_from_tree
       """
 
       # don't care about certain directories
       match = False
       for x in TRY_LIST:
           if dirname.find(x) != -1:
               match = True
               continue
       if not match:
          return

       # try to find a kernel header RPM and then look at it's arch.
       for x in fnames:
           if not x.endswith("rpm"):
               continue
           if x.find("kernel-header") != -1:
               print _("- kernel header found: %s") % x
               if x.find("i386") != -1:
                   foo["result"] = "x86"
                   return
               elif x.find("x86_64") != -1: 
                   foo["result"] = "x86_64"
                   return
               elif x.find("ia64") != -1:
                   foo["result"] = "ia64"
                   return
                

   def learn_arch_from_tree(self,dirname):
       """ 
       If a distribution is imported from DVD, there is a good chance the path doesn't contain the arch
       and we should add it back in so that it's part of the meaningful name ... so this code helps
       figure out the arch name.  This is important for producing predictable distro names (and profile names)
       from differing import sources
       """
       dirname2 = "/".join(dirname.split("/")[:-2])  # up two from images, then down as many as needed
       print _("- scanning %s for architecture info") % dirname2
       result = { "result" : "x86" } # default, but possibly not correct ... 
       os.path.walk(dirname2, self.arch_walker, result)      
       return result["result"]

   def get_pxe_arch(self,dirname):
       t = dirname.lower()
       if t.find("x86_64") != -1:
          return "x86_64"
       if t.find("ia64") != -1:
          return "ia64"
       if t.find("i386") != -1 or t.find("386") != -1 or t.find("x86") != -1:
          return "x86"
       return self.learn_arch_from_tree(dirname)

   def is_relevant_dir(self,dirname):
       for x in [ "pxe", "xen", "virt" ]:
           if dirname.find(x) != -1:
               return True
       return False
<|MERGE_RESOLUTION|>--- conflicted
+++ resolved
@@ -395,11 +395,7 @@
        print _("- scanning: %(path)s (distro: %(name)s)") % { "path" : comps_path, "name" : distro.name }
 
        # figure out what our comps file is ...
-<<<<<<< HEAD
        print _("- looking for %(p1)s/%(p2)s/*comps*.xml") % { "p1" : comps_path, "p2" : masterdir }
-=======
-       print _("- looking for %(p1)s/%(p2)s/comps*.xml") % { "p1" : comps_path, "p2" : masterdir }
->>>>>>> a7d67f35
        files = glob.glob("%s/%s/*comps*.xml" % (comps_path, masterdir))
        if len(files) == 0:
            print _("- no comps found here: %s") % os.path.join(comps_path, masterdir)
