Cobbler CHANGELOG

- Sep 18 2009 - 2.0.1
- (BUGF) Fixes for image based CLI usage and object validation
- (BUGF) Fix koan check for images ... they don't need a kickstart
- (BUGF) Get NFS image mounting working again
- (BUGF) Show object name on cobbler-web edit pages
- (BUGF) Make memtest integration look in the right file locations
- (BUGF) Fix check for dhcpd installation
- (BUGF) Fix code to detect dhcpd config file installation
- (BUGF) Cleaned up generated comments in settings files
- (BUGF) Unhide per-system post-install kernel options
- (BUGF) Unhide owners fields
- (BUGF) Fix "cobbler profile/system dumpvars" command
- (BUGF) Remove acl_engine reference from authz_configfile
- (BUGF) Add "View Kickstart" link back on profile list page
- (FEAT) Very Experimental CouchDB serializer, off by default.  Touch /etc/cobbler/use.couch
- (BUGF) Fix pagination for webapp
- (BUGF) Widen left column for webapp to better show controls
- (BUGF) Workaround older mod_python scoping bug with utils.uniquify
- (BUGF) Fix interface additions from web system edit page for new systems
- (BUGF) Make cobbler reposync --only=N sync only that repo
<<<<<<< HEAD
=======
- (BUGF) Mark cobbler_web.conf config(noreplace) in the RPM specfile
>>>>>>> 73752161
 
- Sep 17 2009 - for 2.0 release
- Development release start
- (FEAT) add two new default flags to yum reposync (-m and -d) for grabbing comps automatically and also deleting duplicate RPMs
- (BUGF) validate gateway input against python-netaddr
- (FEAT) --kopts="~foo" --in-place can be used to delete a hash entry without affecting the others, not to be confused with "!foo" to supress it.
- (FEAT) web app moves to Django
- (FEAT) koan: Support for virt-autoboot feature (Xen only at this point, needs fixing)
- (FEAT) koan: use private address range for random MACs
- (FEAT) yum createrepo flags are now tweakable in settings
- (FEAT) new snippet for RHN Hosted: keep RHN keys between reinstalls
- (FEAT) allow per_distro snippets in addition to per_profile/per_system
- (BUGF) don't add port number to http_server if it's 80.
- (FEAT) support F11 fence-agent paths
- (BUGF) koan autodetection now can gather MACs/IPs for bridged interfaces better
- (FEAT) F11 and RAID support for keep_ssh_host_keys 
- (FEAT) keep_ssh_host_keys gets F11+RAID support
- (FEAT) per-task logging
- (BUGF) validateks checkes /every/ kickstart, as different variables may be present
- (FEAT) CLI now speaks XMLRPC (faster)
- (FEAT) task engine for webapp
- (FEAT) background APIs for all actions
- (FEAT) look at ksdevice when building buildiso CDs to add the proper network lines
- (BUGF) don't use RPM to check os_version, so RPM won't be called in rpm %post
- (BUGF) deprecated omapi/omshell features for manage_isc now removed
- (FEAT) removed configuration files for binary paths, will look for in PATH
- (FEAT) removed configuration settings indicating where some config files are
- (FEAT) yum priorities plugin setting for distro repos now tweakable in settings
- (BUGF) unfinished contrib. debian import/repo support disabled until it can be finished
- (FEAT) replicate is now greatly improved and smarter
- (BUGF) aclengine (unfinished feature) removed, (not the same as aclsetup)

- - 1.6.9
- (FEAT/cobbler) cobbler can now pass the virtio26 os version to virtinst, so virtio drivers can be used for RHEL5
.3 for instance
- (BUGF/cobbler) The URL to the WebUI documentation in the manpage was corrected
- (BUGF/cobbler) add the --nameserver option for static interfaces when defined (snippet fix)

- 1.6.7
- (BUGF/koan) Workaround for a bug in ybin, use --verbose for happy return codes
- (BUGF/cobbler) patch to redhat_register for Satellite 

1.6.6 (for more accurate listing, see release16 branch)
- (BUGF) don't use -m option for drac unless power_id is set
- (BUGF) don't run createrepo on reposync'd repos, it is redundant
- (BUGF) fix error message when wrong virt ram value is applied
- (FEAT) koan now partially works in source code form on EL 2
- (FEAT) discover repomd filenames (for F11 and later)
- (BUGF) Satellite also has a python module named "server" so we have to remove ours for Python imports.  This code was not used anyway.
- (BUGF) fix typo in network config snippet

- ... - 1.6.5
- (BUGF) don't use json on python x<=2.3 since we know it's simplejson x<2.0, which has unicode issues
- (FEAT) support F-11 imports
- (BUGF) don't add koan virtual interfaces for vlan tagged interfaces
- (BUGF) pair PAE and non-PAE content in imports better 
- (BUGF) don't try to scp /etc/cobbler/*.ks on replicate, this is an old path
- (BUGF) set proper umask on .mtime files
- (BUGF) fix koan error with unspecified arch using --kexec
- (BUGF) don't use --onboot=on in network config for kickstart for RHEL 3.
- (FEAT) koan can be built on EL-2

- Fri May 8 2009 - 1.6.4
- (BUGF) empty nameserver search paths now don't screw up resolv.conf
- (BUGF) unicode fix for --template-files feature
- (BUGF) mod python input fix for repo/profile associations in webapp
- (BUGF) change "hostname" to "option hostname" in dhcp.template
- (BUGF) fixes for unicode problem with Cheetah, repos, and json
- (BUGF) unicode fix for --template-files feature
- (BUGF) another unicode fix
- (BUGF) bonding interface setup for RHEL4 now works
- (BUGF) generate DHCP info even if netboot is disabled
- (BUGF) Change to network_config snippet to ignore bond masters to prevent anaconda failures when MAC addresses are not specified
- (BUGF) fix to CLI rename deleting subobjects via cobblerd (important!)
- (BUGF) fix blender cache problem with using dnsnames instead of record names (ISC DHCP management)
- (BUGF) quote host name in stock ISC template

- XXX - 1.6.3
- (BUGF) import with datestamp 0 when .discinfo is not found, do not crash
- (BUGF) various fixes to "cobbler report" when using non-standard formats
- (BUGF) rename with same name does not delete
- (BUGF) Fix for traceback when generating DHCP config and the bonding_master interface does not exist.
- (BUGF) remove trailing newline from tokens
- (BUGF) fix unicode handling of some fields under EL4
- (BUGF) fix webui search error (fixed better on devel)
- (BUGF) fix duplicate power reference
- (BUGF) fix error message that makes it appear dnsmasq had a problem restarting, when it did not
- (BUGF) spec requires python-urlgrabber
- (BUGF) change settings default from 'ksdevice=eth0' to 'bootif'
- (BUGF) keep DHCP restart quiet
- (BUGF) better hostname setting with DHCP management on
- (BUGF) fix bug in repo breed auto-detection code
- (BUGF) close file descriptors by using subprocess, not os.system
- (BUGF) make cobbler package Arch for now, require syslinux where it makes sense only.  To be changed in later release to download it from intertubes.

- Mon Mar 30 2009 - 1.6.2
- (BUGF) Fix for cache cleanup problem in cobblerd 

- Fri Mar 27 2009 - 1.6.1
- (FEAT) Improved anaconda monitoring code
- (FEAT) download comps.xml always (even if yum does not have the option)
- (FEAT) performance upgrades for cobblerd service to avoid reloads
- (FEAT) more code for s390 imports (WIP)
- (BUGF) import works better with rawhide
- (FEAT) snippet to preserve SSH host keys across reinstalls
- (FEAT) email trigger to notify when builds finish
- (FEAT) triggers now are written in Python, old system still exists.
- (FEAT) s390x zpxe support
- (BUGF) retry power 5 times before giving up
- (BUGF) fix for RHEL3 ppc imports
- (FEAT) use nameserver variable in network config in Anaconda when set
- (BUGF) sleep 5 seconds between power cycling systems
- (FEAT) support for /usr/bin/cobbler-register
- (FEAT) web UI search feature
- (FEAT) very simple "cobbler hardlink" command to optimize space in /var/www/cobbler
- (FEAT) new "change" trigger that runs on all adds/edits/removes/syncs
- (FEAT) an SCM trigger that knows about /var/lib/cobbler kickstarts, snippets, and config directories, and audits them for changes
- (BUGF) update ctime on object copies
- (BUGF) fix cobbler check code that makes sure default password is not in use
- (BUGF) remove duplicate text box for management classes from server edit page
- (BUGF) fix stderr output on Ctrl+C
- (BUGF) potential performance savings WRT duplicate python objects
- (BUGF) don't deserialize during sync, it makes it take twice as long
- (FEAT) Ubuntu support for import (added/improved)
- (BUGF) make DHCP managemnet work with bonding
- (BUGF) teach serializer_catalog to fly with JSON
- (BUGF) don't use yumdownloader when rpm_list is []
- (BUGF) fix default kickstart location
- (BUGF) properly "flatten" environment values for webapp
- (BUGF) fix for MSIE rendering in web app
- (BUGF) stop yumdownloader including system yum repos
- (DOCS) update webui project page link
- (BUGF) remove caching logic from remote.py
- (FEAT) added --exclude-dns option to buildiso
- (BUGF) fix string comparisons to tolerate unicode
- (BUGF) fix dealing with name servers and name servers search, esp in web app

- Tue Mar 3 2009 - 1.4.3
- (BUGF) fix OMAPI support's (note: deprecated) usage of subprocess
- (BUGF) don't traceback on invalid cmd ("cobbler distro list --name=foo")
- (BUGF) fix import usage with --kickstart option (no more traceback)
- (BUGF) fix removal of images with child system objects
- (BUGF) make --rpmlist on repo use same parsing routes as the rest of cobbler
- (BUGF) default value for server override should be <<inherit>> not <inherit>
- (BUGF) ensure if virt bridge is set to "" it will apply the value from settings
- (BUGF) cobbler check should say path to config file is /etc/cobbler, not /var/lib
- (FEAT) enable cobblerweb username/pass logins when authing with spacewalk
- (BUGF) allow --kopts to take parameters that are shell quoted.
- (BUGF) allow kernel options to start with '-'
- (BUGF) Use shlex for parsing --kopts to allow a wider variety of kernel options
- (BUGF) prevent potential traceback when --template-file data isn't a hash
- (BUGF) anaconda doesn't honor nameserver always, set manually
- (BUGF) various post install network snippet fixes
- (BUGF) fix OMAPI support's (note: deprecated) usage of subprocess
- (SPEC) fix build for rawhide now that yaboot is included
- (BUGF) allow src and noarch arches for repo objects
- (BUGF) move to PyYAML for YAML implementation since it is better maintained
- (BUGF) fixed web-interface editing of ownership
- (BUGF) fixed web-interface editing of management classes
- (BUGF) don't run full sync in import, sync makes the install system unavailable for very short periods of time
- (FEAT) XMLRPC functions for searching objects, just like the Python API has
- (BUGF) make "find repo" CLI command search repos, not systems

- XXX - 1.4.2
- (BUGF) fix WTI power templates
- (FEAT) add WTI power type
- (BUGF) remove Python 2.6/3000 warnings
- (BUGF) fix typo in network template (DNS enumeration)
- (BUGF) make buildiso work for systems that are using bonding
- (BUGF) blending fix for --template-files
- (BUGF) cobbler check ignores comments in TFTP config
- (BUGF) fix image type field editing in the webapp
- (BUGF) allow deletion of eth0 if other interfaces are present
- (BUGF) fix server-override setting in CLI for profile objects
- (BUGF) systems and profiles are now sorted for "cobbler buildiso"
- (BUGF) ensure that directories exist when installing a template file
- (BUGF) fix for typo in network config snippet
- (BUGF) fix for func integration script (should overwrite config, not append)
- (BUGF) append nameservers and gateway, if set, for buildiso 

- Fri Jan 09 2009 - 1.4.1
- (BUGF) Cobbler check looks for right httpd on SUSE
- (BUGF) post_install_network_config snippet had bash errors
- (BUGF) don't run restorecon programatically
- (FEAT) have cobbler check mention when semanage rules should be applied
- (BUGF) fix an obscure xmlrpclib corner case where a string that looks like an int can't be served because xmlrpclib thinks it's an int.  Applies to XMLRPC consumers only, not CobblerWeb or the cobbler CLI.
- (BUGF) fix external kickstart URLs (not templated) and per-system overrides.
- (BUGF) fix 'cobbler check' code for SuSE services
- (FEAT) batch editing on the system page.

- Fri Dec 19 2008 - 1.4
- (----) Stable release of 1.3 development branch

- Fri Dec 19 2008 - 1.3
- (FEAT) ACLs to extend authz (see Wiki)
- (FEAT) puppet integration with --mgmt-classes and external nodes URL
- (FEAT) added puppet external nodes script, cobbler-ext-nodes
         see https://fedorahosted.org/cobbler/wiki/UsingCobblerWithConfigManagementSystem
- (FEAT) ability to use --enable-menu=0/1 to hide profiles from the PXE menu, and config setting to change default value for --enable-menu
- (FEAT) added livecd based physical machine cloner script to "contrib"
- (FEAT) enable import for debian ISOs and mirrors (1 distro at a time for now)
- (FEAT) auto-create rescue profile objects
- (FEAT) included network_config snippet and added --static=0/1 to system objects
- (FEAT) cobbler report gains additional options for Wiki formatting, csv, and showing only certain fields
- (FEAT) changed default kernel options to include ksdevice=bootif (not ksdevice=eth0) and added ipappend 2 to PXE
- (FEAT) distro edits now no longer require a sync to rebuild the PXE menu
- (BUGF) minor tweak to the blender function to remove a certain class of typing errors where a string is being blended with a list, should not have any noticable effect on existing installs
- (BUGF) add missing import of "_" in remote.py
- (FEAT) upgraded webui editing for multiple NICs
- (FEAT) "template_universe" variable created for snake's usage, variable contains all template variables and is also passed to the template.
- (FEAT) refactored import with better Debian/Ubuntu support
- (FEAT) Func integration snippets and new settings
- (FEAT) settings file and modules.conf now generated by setup.py using templates
- (FEAT) --template-files makes cobbler more of a full config management system!
- (FEAT) cobbler reposync now supports --tries=N and --no-fail
- (FEAT) duplicate hostname prevention, on by default
- (FEAT) make import work for Scientific Linux
- (FEAT) distro remove will remove mirrored content when it's safe to do so
- (FEAT) repo remove will remove mirrored repo content
- (FEAT) added snippet for better post-install network configuration
- (BUGF) duplicate repo supression to prevent errors in certain Andaconda's
- (FEAT) post_network_snippet/interfaces can set up VLANs
- (FEAT) call unittests with nose, which offers cleaner output, see tests/README
- (FEAT) update included elilo to 3.8
- (BUGF) quote append line for elilo
- (BUGF) added ExcludeArch: ppc64
- (FEAT) --environment parameter added to reposync
- (BUGF) have triggers ignore dotfiles so directories can be version controlled (and so on)
- (FEAT) init scripts and specfiles now install on SuSE
- (TEST) added remote tests, moved existing unit tests to api.py methods 
- (FEAT) import can auto assign kickstarts based on distro (feature for beaker)
- (FEAT) import now saves the dot version of the OS in the comment field
- (FEAT) import now adds tree build time
- (FEAT) --comment field added to all objects
- (FEAT) keep creation and modification times with each object
- (FEAT) added ppc imports and arches to supplement s390x (and assoc koan chage)
- (FEAT) added number of interfaces required to each image
- ~~~ 1.3.2
- (BUGF) fix for possible import of insecure modules by Cheetah in Cobbler web.
- (FEAT) new version function
- (FEAT) misc WUI organization
- (FEAT) allow auth against multiple LDAP servers
- (FEAT) replicate now copies image objects
- (BUGF) replicate now uses higher level API methods to avoid some profile sync errors when distros fail
- (FEAT) /etc/cobbler/pxe and /etc/cobbler/power are new config file paths
- (FEAT) /var/lib/cobbler/kickstarts is the new home for kicktart files
- (FEAT) webui sidebar reorg
- (FEAT) manage_dhcpd feature (ISC) now checks service status before restarting
- (BUGF) omapi for manage_dhcp feature (ISC) now defaults to off
- (FEAT) added module whitelist to settings file
- (BUGF) don't let the service handler connect to itself over mod_python/proxy, RH 5.3 does not like
- (FEAT) mtimes and ctimes and uids in the API
- (FEAT) new functions to get objects based on last modified time, for sync with other apps
- ~~~ 1.3.3 Test release
- (FEAT) Python 2.6 specfile changes
- ~~~ 1.3.X
- (FEAT) cobbler check output is always logged to /var/log/cobbler/check.log
- (FEAT) new redhat_register snippet and --redhat-management-key options!
- (BUGF) SELinux optimizations to symlink/hardlink/chcon/restorecon behavior
- (----) no SELinux support on EL 4
- (FEAT) yum_post_install_mirror now on by default

- ??? - 1.2.9
- (BUGF) do not allow unsafe Cheetah imports

- Wed Oct 15 2008 - 1.2.8
- (BUGF) make cobbler read /etc/cobbler/settings.py (introduced in 1.2.6)

- Tue Oct 14 2008 - 1.2.7
- (BUGF) go easier on restrictings when importing subprofiles to prevent load errors
- (FEAT) added debuginator script to scripts/ (not shipped with RPM)

- Fri Oct 10 2008 - 1.2.6
- (BUGF) fix image vs system parentage problem affecting cobbler replicate
- (BUGF) fix restart-services trigger to not restart dns unneccessarily
- (BUGF) add missing variable newname to signature for remote copy_ functions
- (BUGF) fix for ownership ownership module when editing kickstarts

- Fri Sep 26 2008 - 1.2.5
- (BUGF) expose --arch for "cobbler image add"
- (BUGF) unbreak dnsmasq DHCP management, similar to ISC bug
- (BUGF) fix --arch for cobbler distro add/edit
- (BUGF) fix merge error with remote.py's remove_profile function (fix webapp)
- (BUGF) make keep_updated and mirror_locally checkboxes in WebUI display correctly

- Mon Sep 08 2008 - 1.2.4
- (BUGF) simple rebuild to remove cli_report.py, which is not in git

- Sun Sep 07 2008 - 1.2.3
- (BUGF) fix to manage_isc.py code

- Fri Sep 05 2008 - 1.2.2
- (BUGF) fix to where elilo location is loaded in manage_isc.py
- (BUGF) populate netboot_enabled in WebUI correctly
- (BUGF) make RPM own some unowned directories in "triggers"
- (BUGF) add named_conf setting to settings

- Tue Sep 02 2008 - 1.2.1
- (BUGF) fix merge problem with 1.2 

- Fri Aug 29 2008 - 1.2.0
- (FEAT) All development work from 1.X merged in
- (FEAT) when --netboot-enabled is toggled, rather than deleting the PXE config, create a local boot PXE config
- (BUGF) disable some s390 aspects of cobbler check until it is supported
- (FEAT) new --os-version, better validation for --breed, --breed/--os-version also for images

- ??? - 1.1.1
- (FEAT) make template replacement use regex module
- (BUGF) remove bootloader check in settings as that code doesn't need it
- (BUGF) refinements to image handling
- (FEAT) getks command added to command line
- (BUGF) don't print traceback during certain SystemExits
- (BUGF) --help now works more intuitively on odd command line usage
- (BUGF) use pxesystem for systems, not pxeprofile
- (FEAT) make Cheetah formatting errors contain help text for users
- (FEAT) --kopts-post can configure post-install kernel options
- (BUGF) subtemplates are now errorCatcher Echo compatible

- ??? - 1.1.0
- devel branch
- added cobbler aclsetup command for running cobbler as non-root
- added cobbler find command to do searches from the command line
- fix mkdir invocation
- improved cobbler replicate, it now can rsync needed files
- further templatize ISC dhcp config file (pay attention to /etc/cobbler/dhcp.template.rpmnew !)
- fix for NFS imported URLs during kickstart generation
- added yumreposync_flags to settings, default "-l" for use plugins
- added an extra mkdir for rhn's reposync, though I believe the -l cures it already
- allow mod python bits to work via non-80 http ports
- when mirroring repos, act as 686 not 386 to get all the kernel updates
- upgrades to cobbler buildiso
- added patch to allow --in-place editing of ksmeta/kopts
- added patch to allow multiple duplicate kernel options
- fix kickstart serving when the tree is on NFS
- s390x import, added support for s390x "pseudo-PXE" trees
- added support for tracking image objects and virtual ISO images
- support for multiple copies of the same kernel option in kopts
- add cobbler bash completion script
- fix bug with 255 kernel options line warning not firing soon enough
- add findks.cgi support back as http://server/cblr/svc/op/findks
- merge patch to surface status over API
- make yum repos served up for /etc/yum.repos.d fully dynamic (mod_python)
- cobbler find API calls and command line usage can now use fnmatch (wildcards)
- return code cleanup (0/1 now more predictable)
- added comments to /etc/cobbler/modules.conf
- during import non-xen kernels will default --virt-type to qemu
- when editing/adding profiles, auto-rebuild the PXE menu
- added http://cobbler.example.org/cblr/svc/op/list/what/systems (or profiles, etc)
- in the webui, only show compatible repos when editing a profile
- refresh cobblerd cache before adding objects
- system object IP's ok in CIDR notation (AAA.BBB.CCC.DDD/EE) for defining PXE behavior.
- split partition select template into two parts (old one still ships)
- cleanup some stock kickstarts so we always use $kickstart_start
- hook ctrl+c during serializer writes to prevent possible corruption of data in /var/lib/cobbler
- added 'serializer_catalog' as the new default serializer.  It is backward compatible and much faster.
- removed serializer_shelve 
- webui page lookups don't load the full object collection
- systems can also inherit from images
- changes to PXE images directly
- bootloaders is no longer a config file setting
- we can now look for syslinux in one of two places (/usr/lib, /usr/share)
- cobbler hardlinks a bit more when it can for /var/www image copies
- add Xen FV and VMware virt types to WebUI

- Thu Jul 17 2008 - 1.0.4 (tentative)
- Backported findks.cgi to mod_python, minor mod_python svc handler changes

- Wed Jun 03 2008 - 1.0.3
- Fix typo in replicate code
- remove rhpl reference
- scrub references to manage_*_mode and rewrite the restart-services trigger
- add new settings to control whether the restart-trigger restarts things
- yum reposync should also pull i686 kernels, not just i386
- make cobblerd close file handles
- fix kickstart serving when the tree is on NFS
- fix missing reposync createdir (also now in stable branch)
- add back missing remove_profile/remove_repo
- remove profile_change support

- Mon Jun 09 2008 - 1.0.2
- Fix mkdir invocation
- Fix error message output from failed kickstart rendering
- manpage edits
- make buildiso work for SuSE

- Tue Jun 03 2008 - 1.0.1
- Fix misformatted warning in "check"
- Do not have RPM own tftpboot, just generate files in TFTP dir as detected
- Default arches to 'i386' not 'x86' for consistency, esp. in import
- When querying kickstart templates, do not return directories
- Make triggers for add/delete work for renames and copies (same triggers)
- Do not cache snippets so they can be tweaked w/o starting the service
- Make manpage reference /etc/cobbler/settings, not /var/lib
- Added manage_forward_zones/manage_reverse_zones to included config file
- Fix python double-use-of-parameter error

- Mon May 12 2008 - 0.9.2
- run createrepo with less preconditions during cobbler reposync
- doc upgrades and error handling for "cobbler replicate"
- improved error message that occurs when copying from nfs w/ rootsquash
- mac duplication checking improvements for CLI
- add warning to cobbler check if selinux is on and Apache boolean not set
- added warning to cobbler check if templates use the default password
- setting per-system kickstart template to "" or "delete" restores inheritance
- if repos in profiles no longer exist, remove noisy warning, move to "check"
- move warning about reposync to check also (check is more useful at runtime now)
- build pxe trees for systems even if interface0 is undefined
- add sync() back into XMLRPC API, missing in 0.9.1
- added 'distro_name', 'profile_name', and 'system_name' to generated template vars
- it's now possible to undefine a --ksmeta or kopts symbol defined in a parent with "!foo"
- log errors while rendering kickstarts
- comments added to the config file, neat!
- settings file is now /etc/cobbler/settings

- Fri May 09 2008 - 0.9.1
- patch to allow yumopts to override gpgcheck
- applied patch to send hostname from ISC
- added patch to allow --kopts/--ksmeta items to be cleared with --kopts=delete
- tftpboot location is now inferred from xinetd config (added for F9 compat)
- added authn_ldap and stub for authz_configfile
- authz_configfile allows filtering ldap/other users by config file
- WebUI now has checkbox on distro/profile for deleting child objects
- cli has different semantics between "add" and "edit" now for safety reasons
- cobbler wants to keep IPs/MACs unique now in configuration (can be disabled)
- added --clobber option to allow add to overwrite existing objects (for scripts)
- updated/tested kerberos support for those needing to auth against it 
- update menu.c32 to 3.62 to allow for timeouts during menu (and future submenu)
- update PXE defaults to invoke menu.c32 automatically w/ timeout
- removed dependency on rhpl
- import can now take an --arch (and is recommended usage)
- now possible to override snippets on a profile/system specific basis
- provide a different default sample kickstart for imports of F8 and later
- support for kerberos authentication
- revamped pre/post install triggers system (triggered via cgi from kickstart wget)
- logrotate should not send emails to root when restarting services
- default core (but not repo add) repos to priority 1 (lowest) if using priorities plugin
- change default authentication to deny_all, xmlrpc_rw_enabled now on by default
- additional fix for mod_python select box submissions
- set repo arch if found in the URL and no --arch is specified
- CGI scripts have been moved under mod_python for speed/consolidation
- kickstart templates are now evaluated dynamically
- optional MAC registration is now built-in to requesting kickstarts
- legacy static file generation from /var/www/cobbler removed
- implement "cobbler ___ dumpvars --name=X" feature to show template vars
- validateks now works against all URLs as opposed to rendered local files
- now possible to create new kickstarts in webui, and delete unused ones
- support for OMAPI for avoid dhcp restarts
- support for managing BIND
- xen kernel (PV) distros do not get added to PXE menus as they won't boot there
- cobbler buildiso command to build non live ISOs
- cobbler replicate command
- added cobbler repo option --mirror-locally to reference external repos without mirroring
- all virt parameters on profiles can now be overriden on cobbler profile objects
- added some additional links for kickstart viewing/editing to the web page

- ??? - 0.8.3
- Make createrepo get run for local cobbler reposync invocations as needed
- fix WebUI documentation URL
- fix bug in /etc/cobbler/modules.conf regarding pluggable authn/z
- fix default flags for yumdownloader
- fix for RHEL 4u6 DVD/tree import x86_64 arch detection
- fix for dnsmasq template file host config path
- fix dnsmasq template to point at the correct hosts file
- force all names to be alphanumeric
- all mod python pieces now happy with Unicode output

* Fri Feb 22 2008 - 0.8.2
- fix to webui to allow repos to be edited there on profile page
- disable local socket XMLRPC as nothing is using it.
- fixed findks.cgi so it supports multiple NICs
- import now supports both --path and --mirror as aliases, as before
- added change_profile.cgi for changing profiles from CGI
- added register_mac.cgi

* Wed Feb 20 2008 - 0.8.1
- bugfix in reposync code
- don't print tracebacks on SystemExit from optparse
- manpage tweaks

* Fri Feb 15 2008 - 0.8.0 (TBD)
- stable release of 0.7.* branch plus ...
- fixed potential user problem with source_repos in upgrade scenario
- additional higher level API functions for find, fixes for other higher level API functions
- better messaging when insufficient permissions on needed files
- update permissions on reposync fixes

* Thu Jan 31 2008 - 0.7.2 (0.8 rc)
- default_virt_file_size and default_virt_ram added to settings
- enforce permissions/selinux context after reposync
- better API for copying/renames, API consistancy cleanup
- support for renames that resolve dependencies, inclusion in CLI+webapp
- remove leading newline in rendered template files, which apparently breaks AutoYAST?
- recursive syncs automatically sync all subobjects when editing parent objects (default behavior)
- deletes can now be done recursively (optional --recursive on distro/profile remove)
- 'cobbler list' is now (re)sorted

* Wed Jan 09 2008 - 0.7.1
- allow imports to force usage of a specific kickstart template with --kickstart
- added --yumopts parameter to repos (works just like --kopts/--ksmeta)
- minor doc fixes
- fix for name of F8 comps.xml file
- added option --rsync-flags to import command
- added http_port to settings to run Apache on non-80
- rsync during createrepo now keeps filesystem permissions/groups
- ...

* Mon Dec 10 2007 - 0.7.0
- Testing branch
- Fix bug related to <<inherit>> and kickstart args 
- Make CLI functions modular and use optparse
- Quote wget args to avoid creating stray files on target system
- Support Xen FV as virt type (requires F8+)
- Implemented fully pluggable authn/authz system
- WebUI is now mod_python based
- Greatly enhanced logging (goes to /var/log/cobbler/cobbler.log)
- ...

* Wed Nov 14 2007 - 0.6.4
- Changed permissions of auth.conf
- Fixes for working with rhn_yum_plugin
- still allow repo configuration for distro repos that have just 1 repo (like C5.1)
- disable CGI weblogging by default (backend logging TBA)
- fix WebUI handling of keep_updated (repo field) and netboot_enabled (system field)
- disable the blender_cache as it's running afoul of the sync code
- update htaccess file to only authenticate the webui, not nopxe.cgi and findks.cgi

* Wed Nov 07 2007 - 0.6.3
- Be able to define and use Multiple NICs per system
- Add --virt-cpus to profile editing
- Fix bug where WUI (XMLRPC) auth wasn't supported on EL4
- Add --virt-bridge to profile editing and NICs
- Added serializer_shelve (as option) for added performance/persistance over YAML, experimental in /etc/cobbler/modules.conf, see Wiki
- Backup state files and migrate state structures upon RPM upgrade
- Added some more redundant files (for unsupported distros) to the rsync.exclude file
- added pre-sync and post-sync triggers, service restarts are now handled by /var/lib/cobbler/triggers
- webui now uses htaccess (see manpage and Wiki for setup instructions)
- added pagination to the WUI to keep pages from growing overly long
- added --server-override parameter for help with multi-subnet configurations (also see Wiki)
- removed yum-utils as a hard requirement, cobbler check now looks for yum-utils
- fixed bug where cobbler would try to copy hardlinks to themselves during sync
- misc random bugfixing

* Fri Sep 28 2007 - 0.6.2
- cobbler repo auto-add to discover yum repos automatically
- fix bug that allows empty mac addresses (None) in dhcpd.conf
- kickstarts automatically save kickstart file used to /root/cobbler.ks
- allow multiple (comma-seperated) values for --virt-size
- removed deprecated 'enchant' function (use SSH and koan instead)
- cleanup of a few unused settings
- allow for serialization modules to be selected in /etc/cobbler/modules.conf
- patch to allow for reposync of specific repos, even if not set to update
- added --dhcp-tag section for better DHCP customization (esp with multiple subnets)
- added Apache proxying around XMLRPC port for wider network access
- refactor XMLRPC API and establish a read-write API
- allow for configuring of read-write XMLRPC users in /etc/cobbler/auth.conf
- WebUI
- packaged /var/lib/cobbler/settings as a config file
- added BuildRequires to help build on other platforms
- relocate cgi-bin files to cgi-bin/cobbler for namespacing
- fix syslog logging for systems not in the cobbler DB.
- fix bug in which non-lowercase intermediate objects could be deleted 
 
* Thu Aug 30 2007 - 0.6.1
- re enable --resolve in yumdownloader (cobbler repo mgmt feature)
- fix get_distros_for_koan API function in cobblerd (not used by koan)
- allow find API to search by arbitrary fields
- status and logging now shows system names
- upgraded init scripts
- zeroconf/avahi publishing for cobblerd service
- logRequests = 0 for XMLRPC.  Make it be quiet.
- ignore subdirectories of /var/lib/cobbler/snippets
- fixed bug in graph rendering that allowed for upward property propogation in some cases
- fixed bug that did not correctly evaluate repository settings of inherited sub-profiles/objects
- tweaked domU sample kickstart to include wget
- added some more unit tests
- fix typo down one error path in cobbler sync.
- fix reposync handling when using rsync protocol and directory paths do not contain arch
- allow basic usage of Cheetah variables in config files @@server@@, etc.
- fix auto-repo attachment for distros with split trees (i.e. RHEL5)

* Thu Aug 09 2007 - 0.6.0 
- bugfix in error path in "cobbler check"
- stable release for 0.5.x

* Thu Jul 26 2007 - 0.5.2 (RC)
- Have cobbler check ensure services are started
- Add cobbler validateks command to look for broken rendered kickstarts
- Added -v/--version
- Added SNIPPET::foo capability to pull /var/lib/cobbler/snippets/foo into templates (anywhere)
- Import can now take an --available-as=nfs://server:/mount/point to do cobbler import without mirroring
- Feature to enable "pxe_just_once" for boot loop prevention

* Fri Jul 20 2007 - 0.5.1
- Added logging for cobblerd -- /var/log/cobbler/cobblerd.log
- Cobblerd now ignores XMLRPC IOError
- Added findks.cgi
- Misc bugfixing
- Added --virt-path, --virt-type

* Wed Jun 24 2007 - 0.5.0
- Remove hardcode of /var/www/cobbler in cobblerd
- Improve various warning warning messages
- cobbler (objecttype) (objectname) now gives info about the object instead of just all objects
- Added --hostname to "cobbler system add", --ip-address (or --ip) is also a better alias for the misnamed --pxe-address
- Optionally use dnsmasq for DHCP (and DNS!) instead of ISC dhcpd.
- Add --mac and remove requirement for --name to be an ip, mac, or hostname.
- Manpage cleanup
- Patch to allow pre and post triggers
- Patch to allow --createrepo-flags and to cache on import, fix multiple calls to createrepo
- Various modifications to allow for profile inheritance
- All variables in object tree now available for use in templating, nicer blending algorithms
- Optional override of --kickstart in system object

* Thu Apr 26 2007 - 0.4.8
- Make import friendlier for older distros
- Make import friendlier for newer createrepos that don't have --basedir

* Fri Apr 20 2007 - 0.4.7
- Disable mod_python tracker piece for RHEL5 (replacement eventual).
- Kickstart tracking now understands Apache logs
- Added support for --rpm-list parameter to "repo add" for download of partial content from repositories
  (ex: cobbler and koan from FC6extras, w/o games).
- More consistant naming on imports, regardless of data source.
- Teach cobbler to remove .olddata dirs, which can happen if createrepo crashes or is killed mid-process
- Default yum_core_repos_from_server to 0 
- Implemented triggers for add/delete commands
- BootAPI and Config object classes are now Borg patterned to prevent duplication of config info from the API.
- cobbler_syslogd -> cobblerd, now has XMLRPC component for koan >= 0.2.9 clients.  Old clients still work.
- Make cobbler_import work for Centos 5
- Removed requirements on what files that are parameters to --kernel and --initrd must be named.
- Added support for "rename", "copy", and "edit" commands -- before there just was "add" and "remove"

* Thu Apr 05 2007 - 0.4.6
- Bind cobbler_syslogd to all addresses
- Store repos as list, not string
- Fix traceback in cobbler_sync with older configurations (pre-kickstart tracking)
- Make cobbler import feature better understand older RHEL and in-between builds of Fedora.
- Make cobbler repo add/reposync understand http://, ftp://, and some limited support for RHN.
- Add settings parameter to toggle core repo mirror behavior on/off.
- Manpage cleanup.

* Fri Mar 23 2007 - 0.4.5
- Removed legacy --virt-name parameter, requires koan upgrade to 0.2.8

* Fri Mar 23 2007 - 0.4.4
- Generate PXE configuration files from templates in /etc/cobbler to be more customizable
- Fix bug with wrong kickstart metadata being used for import
- Fix bug with argument parsing for --repos
- Much cleaner distro/profile names with --import
- For import, the "tree" parameter is now attached to the distro, not the profile
- Add "links" directory in webdir for symlinking to full kickstart tree paths.
- Misc tweaks to shorten kernel parameter length
- Giving invalid arguments to "report" will show an error message
- Distros, Profiles, and System names are now case insensitive.

* Wed Feb 28 2007 - 0.4.3
- Added netboot_enabled option for systems to control install loops in programmatic context.
- Disabling anchors in YAML serialization (which make files harder to edit)
- Fix bug in ksmeta argument processing, takes whitespace again, not commas
- Fix bug in old-style deserialization with str and int concatenation

* Mon Feb 19 2007 - 0.4.2
- Fix bug in "cobbler system remove"

* Mon Feb 19 2007 - 0.4.1
- Bundle menu.c32 for older distros
- Unbundle Cheetah as it's available at http://www.python.org/pyvault/centos-4-i386/

* Mon Feb 19 2007 - 0.4.0
- Added feature to minimize the need to run "cobbler sync" for add commands
  Now only need to run sync when files change behind the scenes or when
  manually editing YAML
- Moving back to Cheetah for templating (old kickstarts should escape $ with \$)
- PXE menus for the default profile.  Type "menu" at the prompt to get a menu, or wait for local boot.
- Manpage cleanup and clarification
- Bugfix: cobbler will no longer create repo files on remotes when --local-filename is not used for "repo add"

* Mon Jan 28 2007 - 0.3.9
- Make init scripts correspond with FC-E guidelines

* Thu Jan 24 2007 - 0.3.8
- Fixed minor bug in logfile processing related to 0.3.7

* Thu Jan 24 2007 - 0.3.7
- Default/examples kickstarts are now fully automatic (added hd type/size detection).
- Kickstart tracking now includes remote syslog support, just run "cobbler sync" to enable.
- "cobbler status" command improved to include syslog info/times.
- Added fc6 kickstart file that was left out of the RPM earlier
- Added mini domU kickstart
- bugfix: don't install mod_python watcher on older Apache installs (like RHEL4) as it
  somehow corrupts downloads on older copies.  kickstart tracking by syslog still works
  on those platforms.  (This only applies to the cobbler server, not clients).

* Thu Dec 21 2006 - 0.3.6
- locking feature now enabled
- "enchant" now supports provisioning virtual images remotely when using --is-virt=yes
- cobbler no longer restarts httpd if the config file already exists.
- "cobbler repo sync" is now an alias for "cobbler reposync"
- "cobbler list --something" can now be invoked as "cobbler something list"
- "cobbler list" just shows names of items now
- "cobbler report" is now used for showing full information output
- "list" (as well as report) are now sorted alphabetically
- basic kickstart tracking feature. requests on /var/www/cobbler get logged to /var/log/cobbler.

* Wed Dec 20 2006 - 0.3.5
- Fixed bug in cobbler import related to orphan detection
- Made default rsync.exclude more strict (OO langpacks and KDE translation)
- Now runs createrepo during "cobbler import" to build more correct repodata
- Added additional repo mirroring commands:  "cobbler repo add", etc
- Documentation on repo mirroring features.
- fix bug in rsync:// import code that saved distributions in the wrong path
- The --dryrun option on "cobbler sync" is now unsupported.
- Fixed bug in virt specific profile information not being used with koan
- import now takes --name in addition to --mirror-name to be more consistant
- rsync repo import shouldn't assume SSH unless no rsync:// in mirror URL
- strict host key checking disabled for "cobbler enchant" feature

* Mon Dec 05 2006 - 0.3.4
- Don't rsync PPC content or ISO's on cobbler import
- Manpage cleanup

* Tue Nov 14 2006 - 0.3.3
- During "cobbler sync" only PXE-related directories in /tftpboot
  are deleted.  This allows /tftpboot to be used for other
  purposes.

* Thr Oct 25 2006 - 0.3.2
- By default, boot and install in text mode

* Wed Oct 25 2006 - 0.3.1
- The app now refers to "virt" in many places instead of "xen".
  It's been coded such that files will migrate forward without
  any major issues, and the newer version of koan can still hit
  older releases (for now).  The CLI still takes the --xen options
  as well as the new --virt options, as they are aliased.  The API
  now exclusively just uses methods with "virt" in them, however.
- ...

* Tue Oct 24 2006 - 0.3.0
- Reload httpd during sync
- New profiles without set kickstarts default to /etc/cobbler/default.ks
  though this can be changed in /var/lib/cobbler/settings
- Better forward upgrades for /var/lib/cobbler/settings.  New entries
  get added when they are referenced.

* Tue Oct 24 2006 - 0.2.9
- Bug fix, enchant now detects if koan_path is not set
- import now can do ssh rsync as well as just rsyncd
- Misc bug fixes related to not choking on bad info
- Fixed bug where --pxe-address wasn't surfaced
- Sync is a little less verbose

* Wed Oct 18 2006 - 0.2.8
- Performance speedups to "import" command
- Bug fix, imported paths (again) convert slashes to underscores

* Tue Oct 17 2006 - 0.2.7
- Removed pexpect to enhance support for other distros
- enchant syntax changed (see NEWS)
- now builds on RHEL4

* Tue Oct 17 2006 - 0.2.6
- Removing Cheetah and replacing w/ simpler templating system
- Don't delete localmirror on sync

* Mon Oct 16 2006 - 0.2.5
- New "import" feature for rsync:// mirrors and filesystem directories
- Manpage clarification
- "enchant" is now a subcommand of "cobbler system" and takes less arguments.
- Several random bugfixes (mainly along error paths)

* Wed Oct 11 2006 - 0.2.4
- Changes to make things work with python 2.3 (RHEL4, etc)
- Updated YAML code to ensure better backward compatibility

* Mon Oct 9 2006 - 0.2.3
- Cobbler now creates a profile and system listing (YAML) in /var needed
  by the next version of koan (which will be 0.2.1)
- bugfix: enchant should reboot the target box
- bugfix: enchant should fail if path to koan isn't configured

* Fri Oct 6 2006 - 0.2.2
- bugfix: "--pxe-hostname" made available in CLI and renamed as "--pxe-address"
- workaround: elilo doesn't do MAC address pxe config files, use IP for ia64
- bugfix: added next-server line for per-MAC dhcp configs
- bugfix: fixed manpage errors

* Thu Sep 28 2006 - 0.2.1
- New ability to "enchant" remote systems (see NEWS)
- Misc. bugfixes

* Fri Sep 22 2006 - 0.2.0
- New dhcp.d conf management features (see NEWS)
- IA64 support (see NEWS)
- dhcpd.conf MAC & hostname association features

* Thu Sep 21 2006 - 0.1.1-8
- (RPM) Added doc files to doc section, removed INSTALLED_FILES

* Wed Sep 20 2006 - 0.1.1-7
- Split HTTP and TFTP content to seperate directories
  to enable running in SELinux targetted/enforcing mode.
- Make the Virt MAC address a property of a system, not a profile
- Misc. fixes, mainly along the error path

* Fri Sep 15 2006 - 0.1.1-6
- Make koan own it's directory, add GPL "COPYING" file.

* Wed Aug 16 2006 - 0.1.1-5
- Spec file tweaks only for FC-Extras

* Thu Jul 20 2006 - 0.1.1-4
- Fixed python import paths in yaml code, which errantly assumed yaml was installed as a module.

* Wed Jul 12 2006 - 0.1.1-3
- Added templating support using Cheetah

* Thu Jul 9 2006 - 0.1.0-2
- Fedora-Extras rpm spec tweaks

* Tue Jun 28 2006 - 0.1.0-1
- rpm genesis

<|MERGE_RESOLUTION|>--- conflicted
+++ resolved
@@ -20,10 +20,7 @@
 - (BUGF) Workaround older mod_python scoping bug with utils.uniquify
 - (BUGF) Fix interface additions from web system edit page for new systems
 - (BUGF) Make cobbler reposync --only=N sync only that repo
-<<<<<<< HEAD
-=======
 - (BUGF) Mark cobbler_web.conf config(noreplace) in the RPM specfile
->>>>>>> 73752161
  
 - Sep 17 2009 - for 2.0 release
 - Development release start
